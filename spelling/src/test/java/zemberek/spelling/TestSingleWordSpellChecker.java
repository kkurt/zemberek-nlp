--- conflicted
+++ resolved
@@ -42,7 +42,6 @@
         assertContainsAll(result, "çak", "sak", "bak", "çaka");
 
         double delta = 0.0001;
-<<<<<<< HEAD
         Assert.assertEquals(0, result.get("çak"), delta);
         Assert.assertEquals(1, result.get("sak"), delta);
         Assert.assertEquals(1, result.get("bak"), delta);
@@ -58,7 +57,6 @@
         Assert.assertEquals(1, result.get("çakal"), delta);
         Assert.assertEquals(1, result.get("çak"), delta);
 
-=======
         Assert.assertEquals(0, res1.get("çak"), delta);
         Assert.assertEquals(1, res1.get("sak"), delta);
         Assert.assertEquals(1, res1.get("bak"), delta);
@@ -79,7 +77,6 @@
         }
         Log.info("Elapsed: " + sw.elapsed(TimeUnit.MILLISECONDS));
         Log.info("Solution count:" + solutionCount);
->>>>>>> c79cb3f6
     }
 
     void assertContainsAll(DoubleValueSet<String> set, String... words) {
